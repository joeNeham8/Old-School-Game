"use client";

import { useState, useEffect, useCallback, useRef } from "react";
import styles from "./page.module.css";
import { generateFullSudoku, removeNumbers } from "@/app/game/sudoku/Sudoku";

export default function Home() {
    console.log("Rerender page....");

    const [sudoku, setSudoku] = useState<number[][]>([]);
    const [initialSudoku, setInitialSudoku] = useState<number[][]>([]);
    const [selectedCell, setSelectedCell] = useState<[number, number] | null>(null);
    const [difficultyLevel, setDifficultyLevel] = useState<"easy" | "medium" | "hard">("easy");
    const [message, setMessage] = useState<string>("");
    const [sudokuAns, setSudokuAns] = useState<number[][]>([]);
    const [time, setTime] = useState<number>(0);
    const [isTimerActive, setIsTimerActive] = useState<boolean>(false);
    const timerRef = useRef<NodeJS.Timeout | null>(null);

    // Start the timer when a cell is clicked
    const startTimer = useCallback(() => {
        if (!isTimerActive) {
            setIsTimerActive(true);
            timerRef.current = setInterval(() => {
                setTime((prevTime) => prevTime + 1);
            }, 1000);
        }
    }, [isTimerActive]);

<<<<<<< HEAD
    // Stop the timer when the solution is correct
    const stopTimer = useCallback(() => {
        setIsTimerActive(false);
        if (timerRef.current) {
            clearInterval(timerRef.current);
        }
    }, []);

    // Format time in mm:ss format
    const formatTime = useCallback((time: number) => {
        const minutes = Math.floor(time / 60).toString().padStart(2, "0");
        const seconds = (time % 60).toString().padStart(2, "0");
        return `${minutes}:${seconds}`;
    }, []);

    const checkSolution = useCallback(() => {
        console.log(sudokuAns);

        if (!sudokuAns || sudokuAns.length === 0) {
            console.error("Sudoku solution is not initialized yet!");
            setMessage("Sudoku answer grid is not ready yet. Please generate the puzzle first.");
            return false;
        }

        for (let row = 0; row < 9; row++) {
            for (let col = 0; col < 9; col++) {
                if (sudoku[row][col] === 0 || sudoku[row][col] !== sudokuAns[row][col]) {
                    setMessage(`Invalid solution! There's an error at row ${row + 1}, col ${col + 1}. 🤔`);
                    return false;
                }
            }
        }
        stopTimer(); // Stop the timer if the solution is correct
=======
    const [difficultyLevel, setDifficultyLevel] = useState< "easy" | "medium" | "hard" >('easy');
    const [message, setMessage] = useState<string>('');


    // Function to check the entire Sudoku grid for a correct solution
    const checkSolution = () => {
        // Helper function to check if an array contains unique numbers 1-9
        const isValidArray = (arr: number[]) => {
            const filteredArr = arr.filter(num => num !== 0); // Remove 0s (empty cells)
            const uniqueNumbers = new Set(filteredArr);
            return filteredArr.length === uniqueNumbers.size && filteredArr.length === 9;
        };




        // Check all columns
        for (let col = 0; col < 9; col++) {
            const column = sudoku.map(row => row[col]);
            if (!isValidArray(column)) {
                setMessage(`Invalid solution! Check your column ${1+col} `);
                return false;
            }
        }

        // // Check all 3x3 grids
        // for (let gridRow = 0; gridRow < 3; gridRow++) {
        //     for (let gridCol = 0; gridCol < 3; gridCol++) {
        //         const grid: number[] = [];
        //         for (let row = gridRow * 3; row < gridRow * 3 + 3; row++) {
        //             for (let col = gridCol * 3; col < gridCol * 3 + 3; col++) {
        //                 grid.push(sudoku[row][col]);
        //             }
        //         }
        //         if (!isValidArray(grid)) {
        //             setMessage(`Invalid solution! Check your ${1+gridRow}x${1+gridCol} grids. 🤔`);
        //             return false;
        //         }
        //     }
        // }

        // Check all rows
        for (let row = 0; row < 9; row++) {
            if (!isValidArray(sudoku[row])) {
                setMessage(`Invalid solution! Check your row ${1+row}. 🧐`);
                return false;
            }
        }
>>>>>>> 3453ff3c
        setMessage("Congratulations! Your solution is correct. 🥰");
        return true;
    }, [sudoku, sudokuAns, stopTimer]);

    const generateSudoku = useCallback(() => {
        const fullGrid = generateFullSudoku();
        setSudokuAns(fullGrid.map((row) => [...row]));
        return removeNumbers(fullGrid, difficultyLevel);
    }, [difficultyLevel]);

    useEffect(() => {
        const puzzle = generateSudoku();
        setSudoku(puzzle);
        setInitialSudoku(puzzle.map((row) => [...row]));
        setTime(0); // Reset timer on difficulty change
        stopTimer(); // Stop the timer when a new puzzle is generated
    }, [difficultyLevel, generateSudoku, stopTimer]);

    const handleCellClick = useCallback((row: number, col: number) => {
        if (initialSudoku[row][col] === 0) {
            setSelectedCell([row, col]);
            if (time <= 0) {
                startTimer(); // Start the timer on the first click
            }
        }
    }, [initialSudoku, time, startTimer]);

    const handleNumberSelect = useCallback((number: number) => {
        if (selectedCell) {
            const [row, col] = selectedCell;
            const newSudoku = [...sudoku];
            newSudoku[row][col] = number;
            setSudoku(newSudoku);
        }
    }, [selectedCell, sudoku]);

    const isUnchangeable = useCallback((row: number, col: number) => {
        return initialSudoku[row][col] !== 0;
    }, [initialSudoku]);

    const renderCell = useCallback(
        (row: number, col: number) => {
            const value = sudoku[row][col];
            const isSelected = selectedCell && selectedCell[0] === row && selectedCell[1] === col;
            const isSameRowOrColumn = selectedCell && (selectedCell[0] === row || selectedCell[1] === col);
            const isInSameGrid =
                selectedCell &&
                Math.floor(selectedCell[0] / 3) === Math.floor(row / 3) &&
                Math.floor(selectedCell[1] / 3) === Math.floor(col / 3);

            return (
                <td
                    key={`${row}-${col}`}
                    className={`${styles.cell} ${isUnchangeable(row, col) ? styles.unchangeable : styles.changeable}`}
                    onClick={() => handleCellClick(row, col)}
                    style={{
                        backgroundColor: isSelected
                            ? "lightblue"
                            : isSameRowOrColumn || isInSameGrid
                                ? "#d0f0d0"
                                : isUnchangeable(row, col)
                                    ? "#f0f0f0"
                                    : "white",
                        border: isInSameGrid ? "1px solid var(--light-green)" : "",
                    }}
                >
                    {value !== 0 ? value : ""}
                </td>
            );
        },
        [sudoku, selectedCell, isUnchangeable, handleCellClick]
    );

    return (
        <>
            <div className={styles.container}>
                <h1>Sudoku</h1>

                <div className={styles.difficultyContainer}>
                    <button onClick={() => setDifficultyLevel("easy")}>Easy</button>
                    <button onClick={() => setDifficultyLevel("medium")}>Medium</button>
                    <button onClick={() => setDifficultyLevel("hard")}>Hard</button>
                </div>

                <div className={styles.timerConatainer}>
                    <p className={`${styles.timer} ${isTimerActive ? styles.blink : ""}`}>
                        {formatTime(time)}
                    </p>
                </div>

                <table className={styles.grid}>
                    <tbody>
                    {sudoku.map((row, rowIndex) => (
                        <tr key={rowIndex}>
                            {row.map((_, colIndex) => renderCell(rowIndex, colIndex))}
                        </tr>
                    ))}
                    </tbody>
                </table>

                <div className={styles.numberSelect}>
                    {Array.from({ length: 9 }, (_, i) => i + 1).map((number) => (
                        <button key={number} onClick={() => handleNumberSelect(number)} className={styles.numberButton}>
                            {number}
                        </button>
                    ))}
                </div>

                <div className={styles.checkYourSolutionContainer}>
                    <p>{message}</p>
                    <button onClick={() => checkSolution()}>Check your solution</button>
                </div>

                <div className={styles.rules}>
                    <h3>Sudoku Rules</h3>
                    <p>1. Each row, column, and 3x3 grid must contain the numbers 1-9 without repetition.</p>
                    <p>2. Select a box to fill it with a number.</p>
                    <p>3. Pre-filled numbers cannot be changed.</p>
                </div>
            </div>
        </>
    );
<<<<<<< HEAD
}
=======
}








// Function to check if a number is valid in a given position on the Sudoku grid
const isValid = (grid: number[][], row: number, col: number, num: number) => {
    for (let i = 0; i < 9; i++) {
        // Check if the number exists in the same row or column
        if (grid[row][i] === num || grid[i][col] === num) return false;

        // Calculate the start of the 3x3 grid the number should belong to
        const gridRow = 3 * Math.floor(row / 3) + Math.floor(i / 3);
        const gridCol = 3 * Math.floor(col / 3) + (i % 3);

        // Check if the number already exists in the corresponding 3x3 grid
        if (grid[gridRow][gridCol] === num) return false;
    }
    return true; // The number is valid in the given position
};

// Function to generate a fully valid Sudoku grid using backtracking
const generateFullGrid = () => {
    // Create a 9x9 grid filled with 0s (empty cells)
    const grid = Array.from({ length: 9 }, () => Array(9).fill(0));

    // Recursive function to fill the grid using backtracking
    const fillGrid = (grid: number[][]): boolean => {
        for (let row = 0; row < 9; row++) {

            for (let col = 0; col < 9; col++) {
                // If the current cell is empty (0), try to place a valid number
                if (grid[row][col] === 0) {
                    // Create an array of numbers 1-9 and shuffle them randomly
                    const nums = Array.from({ length: 9 }, (_, i) => i + 1).sort(() => Math.random() - 0.5);
                    // Try each number in the shuffled array
                    for (const num of nums) {
                        // Check if the number is valid in the current position
                        if (isValid(grid, row, col, num)) {
                            grid[row][col] = num; // Place the number
                            // Recursively attempt to fill the next cell
                            if (fillGrid(grid)) return true;
                            grid[row][col] = 0; // Backtrack if placing the number didn't work
                        }
                    }
                    return false; // No valid number found, backtrack
                }
            }
        }
        return true; // Grid fully filled successfully
    };

    fillGrid(grid); // Start filling the grid
    return grid; // Return the generated Sudoku grid
};

// Function to remove numbers from the filled grid to create a Sudoku puzzle
// Difficulty can be "easy", "medium", or "hard"
const removeNumbers = (grid: number[][], difficulty: "easy" | "medium" | "hard") => {
    // Set the number of removal attempts based on the difficulty level
    let attempts = difficulty === "easy" ? 30 : difficulty === "medium" ? 40 : 50;

    // Remove numbers from the grid until the number of attempts is reached
    while (attempts > 0) {
        const row = Math.floor(Math.random() * 9); // Pick a random row
        const col = Math.floor(Math.random() * 9); // Pick a random column

        // If the cell is not already empty
        if (grid[row][col] !== 0) {
            const backup = grid[row][col]; // Backup the number in the cell
            grid[row][col] = 0; // Remove the number (set to 0)

            // Create a deep copy of the grid to test if the puzzle still has a unique solution
            const gridCopy = grid.map(row => [...row]);

            // If the puzzle has multiple solutions, restore the removed number
            if (!hasUniqueSolution(gridCopy)) {
                grid[row][col] = backup; // Restore the removed number
            } else {
                attempts--; // Decrease the number of attempts left
            }
        }
    }

    return grid; // Return the grid with numbers removed
};

// Function to check if the Sudoku puzzle has a unique solution
const hasUniqueSolution = (grid: number[][]) => {
    let solutionCount = 0; // Initialize solution count

    // Recursive function to solve the grid using backtracking
    const solve = (grid: number[][]): boolean => {
        for (let row = 0; row < 9; row++) {
            for (let col = 0; col < 9; col++) {
                // If the current cell is empty (0), try placing numbers 1-9
                if (grid[row][col] === 0) {
                    for (let num = 1; num <= 9; num++) {
                        // Check if the number is valid in the current position
                        if (isValid(grid, row, col, num)) {
                            grid[row][col] = num; // Place the number
                            if (solve(grid)) {
                                solutionCount++; // Increase the solution count if a solution is found
                                if (solutionCount > 1) return false; // If more than one solution, stop
                            }
                            grid[row][col] = 0; // Backtrack if needed
                        }
                    }
                    return false; // No valid number found, backtrack
                }
            }
        }
        return true; // Solution found
    };

    solve(grid); // Start solving the grid
    return solutionCount === 1; // Return true if only one solution exists
};
>>>>>>> 3453ff3c
<|MERGE_RESOLUTION|>--- conflicted
+++ resolved
@@ -27,7 +27,6 @@
         }
     }, [isTimerActive]);
 
-<<<<<<< HEAD
     // Stop the timer when the solution is correct
     const stopTimer = useCallback(() => {
         setIsTimerActive(false);
@@ -61,56 +60,9 @@
             }
         }
         stopTimer(); // Stop the timer if the solution is correct
-=======
-    const [difficultyLevel, setDifficultyLevel] = useState< "easy" | "medium" | "hard" >('easy');
-    const [message, setMessage] = useState<string>('');
 
-
-    // Function to check the entire Sudoku grid for a correct solution
-    const checkSolution = () => {
-        // Helper function to check if an array contains unique numbers 1-9
-        const isValidArray = (arr: number[]) => {
-            const filteredArr = arr.filter(num => num !== 0); // Remove 0s (empty cells)
-            const uniqueNumbers = new Set(filteredArr);
-            return filteredArr.length === uniqueNumbers.size && filteredArr.length === 9;
-        };
-
-
-
-
-        // Check all columns
-        for (let col = 0; col < 9; col++) {
-            const column = sudoku.map(row => row[col]);
-            if (!isValidArray(column)) {
-                setMessage(`Invalid solution! Check your column ${1+col} `);
-                return false;
-            }
-        }
-
-        // // Check all 3x3 grids
-        // for (let gridRow = 0; gridRow < 3; gridRow++) {
-        //     for (let gridCol = 0; gridCol < 3; gridCol++) {
-        //         const grid: number[] = [];
-        //         for (let row = gridRow * 3; row < gridRow * 3 + 3; row++) {
-        //             for (let col = gridCol * 3; col < gridCol * 3 + 3; col++) {
-        //                 grid.push(sudoku[row][col]);
-        //             }
-        //         }
-        //         if (!isValidArray(grid)) {
-        //             setMessage(`Invalid solution! Check your ${1+gridRow}x${1+gridCol} grids. 🤔`);
-        //             return false;
-        //         }
-        //     }
-        // }
-
-        // Check all rows
-        for (let row = 0; row < 9; row++) {
-            if (!isValidArray(sudoku[row])) {
-                setMessage(`Invalid solution! Check your row ${1+row}. 🧐`);
-                return false;
-            }
-        }
->>>>>>> 3453ff3c
+      
+      
         setMessage("Congratulations! Your solution is correct. 🥰");
         return true;
     }, [sudoku, sudokuAns, stopTimer]);
@@ -233,129 +185,5 @@
             </div>
         </>
     );
-<<<<<<< HEAD
-}
-=======
 }
 
-
-
-
-
-
-
-
-// Function to check if a number is valid in a given position on the Sudoku grid
-const isValid = (grid: number[][], row: number, col: number, num: number) => {
-    for (let i = 0; i < 9; i++) {
-        // Check if the number exists in the same row or column
-        if (grid[row][i] === num || grid[i][col] === num) return false;
-
-        // Calculate the start of the 3x3 grid the number should belong to
-        const gridRow = 3 * Math.floor(row / 3) + Math.floor(i / 3);
-        const gridCol = 3 * Math.floor(col / 3) + (i % 3);
-
-        // Check if the number already exists in the corresponding 3x3 grid
-        if (grid[gridRow][gridCol] === num) return false;
-    }
-    return true; // The number is valid in the given position
-};
-
-// Function to generate a fully valid Sudoku grid using backtracking
-const generateFullGrid = () => {
-    // Create a 9x9 grid filled with 0s (empty cells)
-    const grid = Array.from({ length: 9 }, () => Array(9).fill(0));
-
-    // Recursive function to fill the grid using backtracking
-    const fillGrid = (grid: number[][]): boolean => {
-        for (let row = 0; row < 9; row++) {
-
-            for (let col = 0; col < 9; col++) {
-                // If the current cell is empty (0), try to place a valid number
-                if (grid[row][col] === 0) {
-                    // Create an array of numbers 1-9 and shuffle them randomly
-                    const nums = Array.from({ length: 9 }, (_, i) => i + 1).sort(() => Math.random() - 0.5);
-                    // Try each number in the shuffled array
-                    for (const num of nums) {
-                        // Check if the number is valid in the current position
-                        if (isValid(grid, row, col, num)) {
-                            grid[row][col] = num; // Place the number
-                            // Recursively attempt to fill the next cell
-                            if (fillGrid(grid)) return true;
-                            grid[row][col] = 0; // Backtrack if placing the number didn't work
-                        }
-                    }
-                    return false; // No valid number found, backtrack
-                }
-            }
-        }
-        return true; // Grid fully filled successfully
-    };
-
-    fillGrid(grid); // Start filling the grid
-    return grid; // Return the generated Sudoku grid
-};
-
-// Function to remove numbers from the filled grid to create a Sudoku puzzle
-// Difficulty can be "easy", "medium", or "hard"
-const removeNumbers = (grid: number[][], difficulty: "easy" | "medium" | "hard") => {
-    // Set the number of removal attempts based on the difficulty level
-    let attempts = difficulty === "easy" ? 30 : difficulty === "medium" ? 40 : 50;
-
-    // Remove numbers from the grid until the number of attempts is reached
-    while (attempts > 0) {
-        const row = Math.floor(Math.random() * 9); // Pick a random row
-        const col = Math.floor(Math.random() * 9); // Pick a random column
-
-        // If the cell is not already empty
-        if (grid[row][col] !== 0) {
-            const backup = grid[row][col]; // Backup the number in the cell
-            grid[row][col] = 0; // Remove the number (set to 0)
-
-            // Create a deep copy of the grid to test if the puzzle still has a unique solution
-            const gridCopy = grid.map(row => [...row]);
-
-            // If the puzzle has multiple solutions, restore the removed number
-            if (!hasUniqueSolution(gridCopy)) {
-                grid[row][col] = backup; // Restore the removed number
-            } else {
-                attempts--; // Decrease the number of attempts left
-            }
-        }
-    }
-
-    return grid; // Return the grid with numbers removed
-};
-
-// Function to check if the Sudoku puzzle has a unique solution
-const hasUniqueSolution = (grid: number[][]) => {
-    let solutionCount = 0; // Initialize solution count
-
-    // Recursive function to solve the grid using backtracking
-    const solve = (grid: number[][]): boolean => {
-        for (let row = 0; row < 9; row++) {
-            for (let col = 0; col < 9; col++) {
-                // If the current cell is empty (0), try placing numbers 1-9
-                if (grid[row][col] === 0) {
-                    for (let num = 1; num <= 9; num++) {
-                        // Check if the number is valid in the current position
-                        if (isValid(grid, row, col, num)) {
-                            grid[row][col] = num; // Place the number
-                            if (solve(grid)) {
-                                solutionCount++; // Increase the solution count if a solution is found
-                                if (solutionCount > 1) return false; // If more than one solution, stop
-                            }
-                            grid[row][col] = 0; // Backtrack if needed
-                        }
-                    }
-                    return false; // No valid number found, backtrack
-                }
-            }
-        }
-        return true; // Solution found
-    };
-
-    solve(grid); // Start solving the grid
-    return solutionCount === 1; // Return true if only one solution exists
-};
->>>>>>> 3453ff3c
