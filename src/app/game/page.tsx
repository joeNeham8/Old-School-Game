import React from 'react';
import styles from "./page.module.css";
import Card from "@/components/Card";
import TicTacToeImage from "/public/tic-tac-toe.svg";
import SudokuImage from "/public/SudokuLogo.webp";
<<<<<<< HEAD
import SchulteImage from "/public/SchulteImage.webp";
=======
import MemoryFlip from "/public/MemoryFlip.png";
>>>>>>> 7b5e65f8



const SelectGame = () => {
    return (
        <>
            <div id={styles.bgGrid}>
                <div id={styles.blurGrid}></div>
            </div>
            <div>
                <h1>Choose Your Game</h1>
            </div>

            <div className={styles.cardContainer}>
                <Card image={TicTacToeImage} name={"Tic Tac Toe"} link={"tic-tac-toe/single-player"} backgroundColor={"#FF3737"} textColor={"white"}/>
                <Card image={SudokuImage} name={"sudoku"} link={"sudoku"} backgroundColor={"#22C55E"} />
<<<<<<< HEAD
                <Card image={SchulteImage} name={"Schulte Table"} link={"schulte-table"} backgroundColor={"#3B82F6"} textColor={"white"}/>
=======
                <Card image={MemoryFlip} name={"Memory Flip Card"} link={"memory-flip-card"} backgroundColor={"#760172ff"} textColor={"white"} />
>>>>>>> 7b5e65f8
            </div>
        </>
    );
};

export default SelectGame;<|MERGE_RESOLUTION|>--- conflicted
+++ resolved
@@ -1,37 +1,52 @@
-import React from 'react';
-import styles from "./page.module.css";
-import Card from "@/components/Card";
-import TicTacToeImage from "/public/tic-tac-toe.svg";
-import SudokuImage from "/public/SudokuLogo.webp";
-<<<<<<< HEAD
-import SchulteImage from "/public/SchulteImage.webp";
-=======
-import MemoryFlip from "/public/MemoryFlip.png";
->>>>>>> 7b5e65f8
+import React from 'react'
+import styles from './page.module.css'
+import Card from '@/components/Card'
+import TicTacToeImage from '/public/tic-tac-toe.svg'
+import SudokuImage from '/public/SudokuLogo.webp'
+import SchulteImage from '/public/SchulteImage.webp'
+import MemoryFlip from '/public/MemoryFlip.png'
+const SelectGame = () => {
+  return (
+    <>
+      <div id={styles.bgGrid}>
+        <div id={styles.blurGrid}></div>
+      </div>
 
+      <div>
+        <h1>Choose Your Game</h1>
+      </div>
 
+      <div className={styles.cardContainer}>
+        <Card
+          image={TicTacToeImage}
+          name={'Tic Tac Toe'}
+          link={'tic-tac-toe/single-player'}
+          backgroundColor={'#FF3737'}
+          textColor={'white'}
+        />
+        <Card
+          image={SudokuImage}
+          name={'Sudoku'}
+          link={'sudoku'}
+          backgroundColor={'#22C55E'}
+        />
+        <Card
+          image={SchulteImage}
+          name={'Schulte Table'}
+          link={'schulte-table'}
+          backgroundColor={'#3B82F6'}
+          textColor={'white'}
+        />
+        <Card
+          image={MemoryFlip}
+          name={'Memory Flip Card'}
+          link={'memory-flip-card'}
+          backgroundColor={'#760172'}
+          textColor={'white'}
+        />
+      </div>
+    </>
+  )
+}
 
-const SelectGame = () => {
-    return (
-        <>
-            <div id={styles.bgGrid}>
-                <div id={styles.blurGrid}></div>
-            </div>
-            <div>
-                <h1>Choose Your Game</h1>
-            </div>
-
-            <div className={styles.cardContainer}>
-                <Card image={TicTacToeImage} name={"Tic Tac Toe"} link={"tic-tac-toe/single-player"} backgroundColor={"#FF3737"} textColor={"white"}/>
-                <Card image={SudokuImage} name={"sudoku"} link={"sudoku"} backgroundColor={"#22C55E"} />
-<<<<<<< HEAD
-                <Card image={SchulteImage} name={"Schulte Table"} link={"schulte-table"} backgroundColor={"#3B82F6"} textColor={"white"}/>
-=======
-                <Card image={MemoryFlip} name={"Memory Flip Card"} link={"memory-flip-card"} backgroundColor={"#760172ff"} textColor={"white"} />
->>>>>>> 7b5e65f8
-            </div>
-        </>
-    );
-};
-
-export default SelectGame;+export default SelectGame